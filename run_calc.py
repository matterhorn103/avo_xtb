--- conflicted
+++ resolved
@@ -74,16 +74,10 @@
         }
         # Add solvation to default command if found in user config
         if config["solvent"] is not None:
-<<<<<<< HEAD
             options["userOptions"]["command"]["default"] += f" --alpb {config['solvent']}"
         # Add method to default command but only if not the default (currently GFN2-xTB)
         if config["method"] != 2:
             options["userOptions"]["command"]["default"] += f" --gfn {config['method']}"
-=======
-            options["userOptions"]["command"]["default"] += (
-                f" --alpb {config['solvent']}"
-            )
->>>>>>> f1d88d4f
         print(json.dumps(options))
     if args.display_name:
         print("Run…")
